"""
Author: Keith Bourgoin, Emmett Butler
"""
__license__ = """
Copyright 2015 Parse.ly, Inc.

Licensed under the Apache License, Version 2.0 (the "License");
you may not use this file except in compliance with the License.
You may obtain a copy of the License at

    http://www.apache.org/licenses/LICENSE-2.0

Unless required by applicable law or agreed to in writing, software
distributed under the License is distributed on an "AS IS" BASIS,
WITHOUT WARRANTIES OR CONDITIONS OF ANY KIND, either express or implied.
See the License for the specific language governing permissions and
limitations under the License.
"""

__all__ = ["KafkaClient"]

import logging

from .cluster import Cluster
from .handlers import ThreadingHandler


log = logging.getLogger(__name__)


class KafkaClient(object):
    """
    A high-level pythonic client for Kafka
    """
    def __init__(self,
                 hosts='127.0.0.1:9092',
                 socket_timeout_ms=30 * 1000,
                 offsets_channel_socket_timeout_ms=10 * 1000,
                 exclude_internal_topics=True,
                 source_address=''):
        """Create a connection to a Kafka cluster.

        Documentation for source_address can be found at
        https://docs.python.org/2/library/socket.html#socket.create_connection

        :param hosts: Comma-separated list of kafka hosts to used to connect.
        :type hosts: bytes
        :param socket_timeout_ms: The socket timeout (in milliseconds) for
            network requests
        :type socket_timeout_ms: int
        :param offsets_channel_socket_timeout_ms: The socket timeout (in
            milliseconds) when reading responses for offset commit and
            offset fetch requests.
        :type offsets_channel_socket_timeout_ms: int
        :param exclude_internal_topics: Whether messages from internal topics
            (specifically, the offsets topic) should be exposed to the consumer.
        :type exclude_internal_topics: bool
        :param source_address: The source address for socket connections
        :type source_address: str `'host:port'`
        """
        self._seed_hosts = hosts
        self._source_address = source_address
        self._socket_timeout_ms = socket_timeout_ms
        self._offsets_channel_socket_timeout_ms = offsets_channel_socket_timeout_ms
<<<<<<< HEAD
        self._handler = None if use_greenlets else ThreadingHandler()
        self.cluster = Cluster(
            self._seed_hosts,
            self._handler,
            socket_timeout_ms=self._socket_timeout_ms,
            offsets_channel_socket_timeout_ms=self._offsets_channel_socket_timeout_ms,
            exclude_internal_topics=exclude_internal_topics,
            source_address=self._source_address
        )
=======
        self._handler = ThreadingHandler()
        self._use_rdkafka = rd_kafka and not ignore_rdkafka
        if self._use_rdkafka:
            log.info('Using rd_kafka extensions.')
            raise NotImplementedError('Not yet.')
        else:
            self.cluster = Cluster(
                self._seed_hosts,
                self._handler,
                socket_timeout_ms=self._socket_timeout_ms,
                offsets_channel_socket_timeout_ms=self._offsets_channel_socket_timeout_ms,
                exclude_internal_topics=exclude_internal_topics,
                source_address=self._source_address
            )
>>>>>>> d1573a14
        self.brokers = self.cluster.brokers
        self.topics = self.cluster.topics

    def __repr__(self):
        return "<{module}.{name} at {id_} (hosts={hosts})>".format(
            module=self.__class__.__module__,
            name=self.__class__.__name__,
            id_=hex(id(self)),
            hosts=self._seed_hosts,
        )

    def update_cluster(self):
        """Update known brokers and topics.

        Updates each Topic and Broker, adding new ones as found,
        with current metadata from the cluster.
        """
        self.cluster.update()<|MERGE_RESOLUTION|>--- conflicted
+++ resolved
@@ -62,8 +62,7 @@
         self._source_address = source_address
         self._socket_timeout_ms = socket_timeout_ms
         self._offsets_channel_socket_timeout_ms = offsets_channel_socket_timeout_ms
-<<<<<<< HEAD
-        self._handler = None if use_greenlets else ThreadingHandler()
+        self._handler = ThreadingHandler()
         self.cluster = Cluster(
             self._seed_hosts,
             self._handler,
@@ -72,22 +71,6 @@
             exclude_internal_topics=exclude_internal_topics,
             source_address=self._source_address
         )
-=======
-        self._handler = ThreadingHandler()
-        self._use_rdkafka = rd_kafka and not ignore_rdkafka
-        if self._use_rdkafka:
-            log.info('Using rd_kafka extensions.')
-            raise NotImplementedError('Not yet.')
-        else:
-            self.cluster = Cluster(
-                self._seed_hosts,
-                self._handler,
-                socket_timeout_ms=self._socket_timeout_ms,
-                offsets_channel_socket_timeout_ms=self._offsets_channel_socket_timeout_ms,
-                exclude_internal_topics=exclude_internal_topics,
-                source_address=self._source_address
-            )
->>>>>>> d1573a14
         self.brokers = self.cluster.brokers
         self.topics = self.cluster.topics
 
