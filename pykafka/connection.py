from __future__ import division
"""
Author: Keith Bourgoin, Emmett Butler
"""
__license__ = """
Copyright 2015 Parse.ly, Inc.

Licensed under the Apache License, Version 2.0 (the "License");
you may not use this file except in compliance with the License.
You may obtain a copy of the License at

    http://www.apache.org/licenses/LICENSE-2.0

Unless required by applicable law or agreed to in writing, software
distributed under the License is distributed on an "AS IS" BASIS,
WITHOUT WARRANTIES OR CONDITIONS OF ANY KIND, either express or implied.
See the License for the specific language governing permissions and
limitations under the License.
"""
__all__ = ["BrokerConnection"]
import logging
import ssl
import socket
import struct

from .exceptions import SocketDisconnectedError
from .utils.socket import recvall_into
from .utils.compat import buffer

log = logging.getLogger(__name__)


class SslConfig(object):
    """Config object for SSL connections

    Supplanting this class with your own is simple: if you are not going to
    be using the `pykafka.rdkafka` classes, only a method `wrap_socket()` is
    expected (so you can eg. simply pass in a plain `ssl.SSLContext`
    instance instead).  The `pykafka.rdkafka` classes require four further
    attributes: `cafile`, `certfile`, `keyfile`, and `password` (for details,
    see init docstring)
    """
    def __init__(self,
                 cafile,
                 certfile=None,
                 keyfile=None,
                 password=None):
        """Specify certificates for SSL connection

        :param cafile: Path to trusted CA certificate
        :type cafile: str
        :param certfile: Path to client certificate
        :type certfile: str
        :param keyfile: Path to client private-key file
        :type keyfile: str
        :param password: Password for private key
        :type password: bytes
        """
        self.cafile = cafile
        self.certfile = certfile
        self.keyfile = keyfile
        self.password = password
        self._wrap_socket = None

    def wrap_socket(self, sock):
        """Wrap a socket in an SSL context (see `ssl.wrap_socket`)

        :param socket: Plain socket
        :type socket: :class:`socket.socket`
        """
        if self._wrap_socket is None:
            if hasattr(ssl, 'SSLContext'):
                ssl_context = ssl.create_default_context(cafile=self.cafile)
                ssl_context.check_hostname = False
                if self.certfile is not None:
                    ssl_context.load_cert_chain(certfile=self.certfile,
                                                keyfile=self.keyfile,
                                                password=self.password)
                self._wrap_socket = ssl_context.wrap_socket
            else:  # Python version pre-2.7.9
                raise NotImplementedError("TODO")
        return self._wrap_socket(sock)


class BrokerConnection(object):
    """
    BrokerConnection thinly wraps a `socket.create_connection` call
    and handles the sending and receiving of data that conform to the
    kafka binary protocol over that socket.
    """
    def __init__(self,
                 host,
                 port,
                 handler,
                 buffer_size=1024 * 1024,
                 source_host='',
                 source_port=0,
                 ssl_config=None):
        """Initialize a socket connection to Kafka.

        :param host: The host to which to connect
        :type host: str
        :param port: The port on the host to which to connect.  Assumed to be
            an ssl-endpoint if (and only if) `ssl_config` is also provided
        :type port: int
        :param handler: The :class:`pykafka.handlers.Handler` instance to use when
            creating a connection
        :type handler: :class:`pykafka.handlers.Handler`
        :param buffer_size: The size (in bytes) of the buffer in which to
            hold response data.
        :type buffer_size: int
        :param source_host: The host portion of the source address for
            the socket connection
        :type source_host: str
        :param source_port: The port portion of the source address for
            the socket connection
        :type source_port: int
        :param ssl_config: Config object for SSL connection
        :type ssl_config: :class:`pykafka.connection.SslConfig`
        """
        self._buff = bytearray(buffer_size)
        self.host = host
        self.port = port
        self._handler = handler
        self._socket = None
        self.source_host = source_host
        self.source_port = source_port
        self._wrap_socket = (
            ssl_config.wrap_socket if ssl_config else lambda x: x)

    def __del__(self):
        """Close this connection when the object is deleted."""
        self.disconnect()

    @property
    def connected(self):
        """Returns true if the socket connection is open."""
        return self._socket is not None

    def connect(self, timeout):
        """Connect to the broker."""
        log.debug("Connecting to %s:%s", self.host, self.port)
<<<<<<< HEAD
        self._socket = self._wrap_socket(socket.create_connection(
=======
        self._socket = self._handler.Socket.create_connection(
>>>>>>> 92b28f52
            (self.host, self.port),
            timeout / 1000,
            (self.source_host, self.source_port)
        ))
        if self._socket is not None:
            log.debug("Successfully connected to %s:%s", self.host, self.port)

    def disconnect(self):
        """Disconnect from the broker."""
        if self._socket is None:
            return
        try:
            self._socket.close()
        except IOError:
            pass
        finally:
            self._socket = None

    def reconnect(self):
        """Disconnect from the broker, then reconnect"""
        self.disconnect()
        self.connect(10 * 1000)

    def request(self, request):
        """Send a request over the socket connection"""
        bytes_ = request.get_bytes()
        if not self._socket:
            raise SocketDisconnectedError
        try:
            self._socket.sendall(bytes_)
        except SocketDisconnectedError:
            self.disconnect()
            raise

    def response(self):
        """Wait for a response from the broker"""
        size = bytes()
        expected_len = 4  # Size => int32
        while len(size) != expected_len:
            try:
                r = self._socket.recv(expected_len - len(size))
            except IOError:
                r = None
            if r is None or len(r) == 0:
                # Happens when broker has shut down
                self.disconnect()
                raise SocketDisconnectedError
            size += r
        size = struct.unpack('!i', size)[0]
        try:
            recvall_into(self._socket, self._buff, size)
        except SocketDisconnectedError:
            self.disconnect()
            raise
        # Drop CorrelationId => int32
        return buffer(self._buff[4:4 + size])<|MERGE_RESOLUTION|>--- conflicted
+++ resolved
@@ -140,14 +140,11 @@
     def connect(self, timeout):
         """Connect to the broker."""
         log.debug("Connecting to %s:%s", self.host, self.port)
-<<<<<<< HEAD
-        self._socket = self._wrap_socket(socket.create_connection(
-=======
-        self._socket = self._handler.Socket.create_connection(
->>>>>>> 92b28f52
-            (self.host, self.port),
-            timeout / 1000,
-            (self.source_host, self.source_port)
+        self._socket = self._wrap_socket(
+            self._handler.Socket.create_connection(
+                (self.host, self.port),
+                timeout / 1000,
+                (self.source_host, self.source_port)
         ))
         if self._socket is not None:
             log.debug("Successfully connected to %s:%s", self.host, self.port)
