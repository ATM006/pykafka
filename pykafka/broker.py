--- conflicted
+++ resolved
@@ -29,13 +29,8 @@
     OffsetFetchResponse, ProduceResponse, JoinGroupRequest, JoinGroupResponse,
     SyncGroupRequest, SyncGroupResponse, HeartbeatRequest, HeartbeatResponse,
     LeaveGroupRequest, LeaveGroupResponse, ListGroupsRequest, ListGroupsResponse,
-<<<<<<< HEAD
-    DescribeGroupsRequest, DescribeGroupsResponse, CreateTopicsRequest,
-    CreateTopicsResponse, CreateTopicRequest)
-=======
     DescribeGroupsRequest, DescribeGroupsResponse, ApiVersionsRequest,
-    ApiVersionsResponse)
->>>>>>> db568a77
+    ApiVersionsResponse, CreateTopicsRequest, CreateTopicsResponse, CreateTopicRequest)
 from .utils.compat import range, iteritems, get_bytes
 
 log = logging.getLogger(__name__)
@@ -557,7 +552,6 @@
         future = self._req_handler.request(DescribeGroupsRequest(group_ids))
         return future.get(DescribeGroupsResponse)
 
-<<<<<<< HEAD
     ############################
     # Create/Delete Topics API #
     ############################
@@ -582,10 +576,9 @@
     @_check_handler
     def delete_topic(self):
         pass
-=======
+
     @_check_handler
     def fetch_api_versions(self):
         """Send an ApiVersionsRequest"""
         future = self._req_handler.request(ApiVersionsRequest())
-        return future.get(ApiVersionsResponse.get_version_impl(self._api_versions))
->>>>>>> db568a77
+        return future.get(ApiVersionsResponse.get_version_impl(self._api_versions))