#!/usr/bin/env python
__license__ = """
Copyright 2015 Parse.ly, Inc.

Licensed under the Apache License, Version 2.0 (the "License");
you may not use this file except in compliance with the License.
You may obtain a copy of the License at

    http://www.apache.org/licenses/LICENSE-2.0

Unless required by applicable law or agreed to in writing, software
distributed under the License is distributed on an "AS IS" BASIS,
WITHOUT WARRANTIES OR CONDITIONS OF ANY KIND, either express or implied.
See the License for the specific language governing permissions and
limitations under the License.
"""
import re
import sys
import os

from setuptools import setup, find_packages
<<<<<<< HEAD
from setuptools.extension import Extension
=======
from setuptools.command.test import test as TestCommand
>>>>>>> be3dbfbb

# Get version without importing, which avoids dependency issues
def get_version():
    with open('pykafka/__init__.py') as version_file:
        return re.search(r"""__version__\s+=\s+(['"])(?P<version>.+?)\1""",
                         version_file.read()).group('version')

install_requires = [
    'kazoo',
    'tabulate',
]

lint_requires = [
    'pep8',
    'pyflakes'
]

def read_lines(fname):
    with open(os.path.join(os.path.dirname(__file__), fname)) as f:
        return f.readlines()

tests_require = [
    x.strip() for x in read_lines('test-requirements.txt') if not x.startswith('-')
]

dependency_links = []
setup_requires = []

class PyTest(TestCommand):
    user_options = [('pytest-args=', 'a', "Arguments to pass to py.test")]

    def initialize_options(self):
        TestCommand.initialize_options(self)
        self.pytest_args = []

    def finalize_options(self):
        TestCommand.finalize_options(self)
        self.test_args = []
        self.test_suite = True

    def run_tests(self):
        # import here, cause outside the eggs aren't loaded
        import pytest
        errno = pytest.main(self.pytest_args)
        sys.exit(errno)

if 'nosetests' in sys.argv[1:]:
    setup_requires.append('nose')

rd_kafkamodule = Extension(
    'pykafka.rdkafka._rd_kafka',
    libraries=['rdkafka'],
    sources=['pykafka/rdkafka/_rd_kafkamodule.c'])

setup(
    name='pykafka',
    version=get_version(),
    author='Keith Bourgoin and Emmett Butler',
    author_email='pykafka-user@googlegroups.com',
    url='https://github.com/Parsely/pykafka',
    description='Full-Featured Pure-Python Kafka Client',
    keywords='apache kafka client driver',
    license='Apache License 2.0',
    packages=find_packages(),
    entry_points={
        'console_scripts': [
            'kafka-tools = pykafka.cli.kafka_tools:main',
            ]
    },
    install_requires=install_requires,
    tests_require=tests_require,
    setup_requires=setup_requires,
    extras_require={
        'test': tests_require,
        'all': install_requires + tests_require,
        'docs': ['sphinx'] + tests_require,
        'lint': lint_requires
    },
<<<<<<< HEAD
    ext_modules=[rd_kafkamodule],
=======
    cmdclass={'test': PyTest},
>>>>>>> be3dbfbb
    dependency_links=dependency_links,
    zip_safe=False,
    test_suite='nose.collector',
    include_package_data=True,
    classifiers=[
            "Development Status :: 5 - Production/Stable",
            "Intended Audience :: Developers",
            "License :: OSI Approved :: Apache Software License",
            "Programming Language :: Python",
            "Programming Language :: Python :: 2",
            "Programming Language :: Python :: 2.7",
            "Topic :: Database",
            "Topic :: Database :: Front-Ends",
            "Topic :: Software Development :: Libraries :: Python Modules",
        ]
)<|MERGE_RESOLUTION|>--- conflicted
+++ resolved
@@ -19,11 +19,9 @@
 import os
 
 from setuptools import setup, find_packages
-<<<<<<< HEAD
+from setuptools.command.test import test as TestCommand
 from setuptools.extension import Extension
-=======
-from setuptools.command.test import test as TestCommand
->>>>>>> be3dbfbb
+
 
 # Get version without importing, which avoids dependency issues
 def get_version():
@@ -102,11 +100,8 @@
         'docs': ['sphinx'] + tests_require,
         'lint': lint_requires
     },
-<<<<<<< HEAD
+    cmdclass={'test': PyTest},
     ext_modules=[rd_kafkamodule],
-=======
-    cmdclass={'test': PyTest},
->>>>>>> be3dbfbb
     dependency_links=dependency_links,
     zip_safe=False,
     test_suite='nose.collector',
